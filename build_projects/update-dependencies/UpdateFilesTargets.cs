--- conflicted
+++ resolved
@@ -33,10 +33,7 @@
 
             dependencyInfos.Add(CreateDependencyInfo("CoreFx", Config.Instance.CoreFxVersionUrl).Result);
             dependencyInfos.Add(CreateDependencyInfo("CoreClr", Config.Instance.CoreClrVersionUrl).Result);
-<<<<<<< HEAD
-=======
             dependencyInfos.Add(CreateDependencyInfo("Roslyn", Config.Instance.RoslynVersionUrl).Result);
->>>>>>> bb6b0186
 
             return c.Success();
         }
